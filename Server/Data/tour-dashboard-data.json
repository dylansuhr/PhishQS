--- conflicted
+++ resolved
@@ -3,7 +3,7 @@
     "name": "2025 Late Summer Tour",
     "year": "2025",
     "totalShows": 8,
-    "playedShows": 4,
+    "playedShows": 2,
     "startDate": "2025-09-12",
     "endDate": "2025-09-21",
     "tourDates": [
@@ -30,7 +30,7 @@
         "venue": "Coca-Cola Amphitheater",
         "city": "Birmingham",
         "state": "AL",
-        "played": true,
+        "played": false,
         "showNumber": 3,
         "showFile": "tours/2025-late-summer-tour/show-2025-09-14.json"
       },
@@ -39,7 +39,7 @@
         "venue": "Ameris Bank Amphitheatre",
         "city": "Alpharetta",
         "state": "GA",
-        "played": true,
+        "played": false,
         "showNumber": 4,
         "showFile": "tours/2025-late-summer-tour/show-2025-09-16.json"
       },
@@ -82,63 +82,17 @@
     ]
   },
   "latestShow": {
-    "date": "2025-09-16",
-    "venue": "Ameris Bank Amphitheatre",
-    "city": "Alpharetta",
-    "state": "GA",
+    "date": "2025-09-13",
+    "venue": "Coca-Cola Amphitheater",
+    "city": "Birmingham",
+    "state": "AL",
     "tourPosition": {
-      "showNumber": 4,
+      "showNumber": 2,
       "totalShows": 8,
       "tourName": "2025 Late Summer Tour"
     }
   },
   "futureTours": [
-    {
-      "name": "2025 NYE Run",
-      "year": "2025",
-      "totalShows": 4,
-      "playedShows": 0,
-      "startDate": "2025-12-28",
-      "endDate": "2025-12-31",
-      "tourDates": [
-        {
-          "date": "2025-12-28",
-          "venue": "Madison Square Garden",
-          "city": "New York",
-          "state": "NY",
-          "played": false,
-          "showNumber": 1,
-          "showFile": "tours/2025-nye-run/show-2025-12-28.json"
-        },
-        {
-          "date": "2025-12-29",
-          "venue": "Madison Square Garden",
-          "city": "New York",
-          "state": "NY",
-          "played": false,
-          "showNumber": 2,
-          "showFile": "tours/2025-nye-run/show-2025-12-29.json"
-        },
-        {
-          "date": "2025-12-30",
-          "venue": "Madison Square Garden",
-          "city": "New York",
-          "state": "NY",
-          "played": false,
-          "showNumber": 3,
-          "showFile": "tours/2025-nye-run/show-2025-12-30.json"
-        },
-        {
-          "date": "2025-12-31",
-          "venue": "Madison Square Garden",
-          "city": "New York",
-          "state": "NY",
-          "played": false,
-          "showNumber": 4,
-          "showFile": "tours/2025-nye-run/show-2025-12-31.json"
-        }
-      ]
-    },
     {
       "name": "2026 Mexico",
       "year": "2026",
@@ -187,29 +141,21 @@
     }
   ],
   "metadata": {
-    "lastUpdated": "2025-09-17T04:29:09.934Z",
+    "lastUpdated": "2025-09-14T12:04:56.568Z",
     "dataVersion": "1.0",
     "updateReason": "new_show",
     "nextShow": {
-      "date": "2025-09-17",
-      "venue": "Ameris Bank Amphitheatre",
-      "city": "Alpharetta",
-      "state": "GA"
+      "date": "2025-09-14",
+      "venue": "Coca-Cola Amphitheater",
+      "city": "Birmingham",
+      "state": "AL"
     }
   },
   "updateTracking": {
-<<<<<<< HEAD
-    "lastAPICheck": "2025-09-17T08:30:35.590Z",
-    "latestShowFromAPI": "2025-09-16",
-    "pendingDurationChecks": [
-      "2025-09-12",
-      "2025-09-16"
-=======
     "lastAPICheck": "2025-09-16T18:40:13.617Z",
     "latestShowFromAPI": "2025-09-13",
     "pendingDurationChecks": [
       "2025-09-12"
->>>>>>> 7d8af1e9
     ],
     "individualShows": {
       "2025-09-12": {
@@ -221,31 +167,10 @@
       },
       "2025-09-13": {
         "exists": true,
-<<<<<<< HEAD
-        "lastUpdated": "2025-09-15T04:30:18.106Z",
-        "durationsAvailable": true,
-        "dataComplete": true,
-        "needsUpdate": false
-      },
-      "2025-09-14": {
-        "exists": true,
-        "lastUpdated": "2025-09-16T20:14:14.129Z",
-        "durationsAvailable": true,
-        "dataComplete": true,
-        "needsUpdate": false
-      },
-      "2025-09-16": {
-        "exists": true,
-        "lastUpdated": "2025-09-17T04:29:11.530Z",
-        "durationsAvailable": false,
-        "dataComplete": false,
-        "needsUpdate": true
-=======
         "lastUpdated": "2025-09-16T18:40:13.617Z",
         "durationsAvailable": true,
         "dataComplete": true,
         "needsUpdate": false
->>>>>>> 7d8af1e9
       }
     }
   }
